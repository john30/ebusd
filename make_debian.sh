--- conflicted
+++ resolved
@@ -15,8 +15,6 @@
 # You should have received a copy of the GNU General Public License
 # along with this program.  If not, see <http://www.gnu.org/licenses/>.
 
-pwd
-ls -la
 keepbuilddir=
 if [ "x$1" = "x--keepbuilddir" ]; then
   keepbuilddir=1
@@ -80,30 +78,21 @@
   fi
 fi
 
-<<<<<<< HEAD
-echo
-echo "*************"
-echo " test"
-echo "*************"
-echo
-testdie() {
-  echo "test failed"
-  exit 1
-}
-(cd src/lib/ebus/test && make test_data >/dev/null && ./test_data) || testdie
-=======
 if [ -n "$RUNTEST" ]; then
   echo
   echo "*************"
   echo " test"
   echo "*************"
   echo
-  $RELEASE/usr/bin/ebusd -f -c src/lib/ebus/test -d /dev/null --checkconfig -i 10fe0900040000803e/ | egrep "received update-read broadcast test QQ=10: 0\.25"
+  testdie() {
+    echo "test failed"
+    exit 1
+  }
+  ($RELEASE/usr/bin/ebusd -f -c src/lib/ebus/test -d /dev/null --checkconfig -i 10fe0900040000803e/ | egrep "received update-read broadcast test QQ=10: 0\.25$") || testdie
   if [ "$RUNTEST" == "full" ]; then
-    (cd src/lib/ebus/test && make >/dev/null && ./test_filereader && ./test_data && ./test_message && ./test_symbol) || (echo "test failed"; exit 1)
+    (cd src/lib/ebus/test && make >/dev/null && ./test_filereader && ./test_data && ./test_message && ./test_symbol) || testdie
   fi
 fi
->>>>>>> 53c0fe6d
 
 echo
 echo "*************"
