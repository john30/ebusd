--- conflicted
+++ resolved
@@ -183,22 +183,13 @@
     number,volume, = m³$
     number,volume_flow_rate, = m³/h$
     number,humidity, = humid*%%$
-<<<<<<< HEAD
     number,, =
-=======
-    number,, = curve,|curvevalue,
->>>>>>> a8f876d4
+
 
 # HA integration: the mapping list for numeric sensor entities field type, message name+field name, and unit.
 type_switch-number =
-<<<<<<< HEAD
-    sensor,,total_increasing = poweron|count,
+    sensor,,total_increasing = poweron|count,|countvalue,
     sensor,temperature,measurement = temp|,°C$|,K$
-=======
-    sensor,,total_increasing = poweron|count,|countvalue,
-    sensor,temperature,measurement = temp|,°C$
-    sensor,temperature,measurement = temp|,K$
->>>>>>> a8f876d4
     sensor,power_factor,measurement = power*%%
     sensor,power,measurement = power|,kW$|,W$
     sensor,voltage,measurement = volt|,V$
