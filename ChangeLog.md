# next (tbd)
## Bug Fixes
* fix conditional messages not being sent to message definition in MQTT integration and not being used in KNX group association
* fix CSV dump of config files on command line
* fix DTM type with recent dates
* fix for some updated messages not appearing on KNX or MQTT
* fix for parsing certain condition ranges
* fix for "reload" command not starting the scan again

## Features
* add "inject" command
* add config path to verbose "info" command
* add "answer" command
* add option to inject start-up commands
* add verbose raw data option to "read" and "write" commands
* add option to allow write direction in "read" command when inline defining a new message
* add option to discover device via mDNS

## Breaking Changes
* change default config path to https://ebus.github.io/ serving files generated from new TypeSpec message definition sources
<<<<<<< HEAD
* change default device connection to be resolved automatically via mDNS
=======
* change validation of identifiers to no longer accept unusual characters
>>>>>>> 492418b2


# 23.3 (2023-12-26)
## Bug Fixes
* fix MQTT topic string validation
* fix lost scanconfig default behaviour
* fix send empty message instead of logging an error for MQTT on messages without any field
* fix MacOS build
* fix name prefix warnings in Home Assistant MQTT discovery integration
* fix impossible usage of multi-field writes in MQTT integration
* fix initial broadcast scan
* fix potentially unusable SSL context
* fix SYN generator timing
* fix missing check for PB/SB validity
* fix non-SSL build
* fix scan when no signal
+ fix negative float values in KNX integration

## Features
* add temperatures in Kelvin and ... to Home Assistant MQTT discovery integration
* add options to turn off scanconfig and limit number of retries
* remove dependency on argp
* add time fields to Home Assistant MQTT discovery integration
* add templates endpoint to HTTP JSON
* add reworked eBUS protocol engine that is especially useful for slow network issues
* add knxd support to devel docker image


# 23.2 (2023-07-08)
## Bug Fixes
* fix bounds check for variable length datatypes
* add timeout for enhanced protocol info exchange and allow more of them being optional
* fix some warnings in Home Assistant MQTT discovery integration
* fix for high traffic on KNX integration
* add workaround for libssl issues, add debug logging and force it using IPv4
* fix log level potentially set too late during startup
* fix too low timeout for config web service
* fix MQTT topic construction with prefix containing a separator

## Features
* add log entry for unstartable TCP ports
* add support for injecting scan messages being used for scan procedure
* add value lists support to MQTT integration and use it for Home Assistant MQTT discovery integration
* add update check for v5 device
* add "scan status" command and add the status to "info" command


# 23.1 (2023-01-06)
## Bug Fixes
* fix potentially invalid settings picked up from environment variables
* fix potentially unnecessary arbitration start for non-enhanced proto
* fix smaller issues in KNX integration
* fix numeric replacement+infinite and float min/max values in MQTT JSON payload format
* fix duplicate definition sent for same message when writable messages are included in MQTT integration
* fix UDP based devices no longer working since 22.4
* fix for older SSL libraries not automatically retrying if necessary
* fix enhanced side data transfer from device to host
* fix for fast participants starting immediately after own SYN at the end of a sent command
* add a single retry when initial config location check fails

## Features
* add support for setting visual ping, IP gateway, MAC from ID, and variant to ebuspicloader
* add step variable for numeric values to message definition in MQTT integration
* add yes/no values and writable heating curve to Home Assistant MQTT discovery integration
* add device version to update check and switch to Home Assistant update integration for current update check and additionally for device
* add preferred language support to web services and use it instead of default LANG environment with fallback to German
* add option to exit non-zero on non-success response from ebusd to ebusctl


# 22.4 (2022-09-18)
## Bug Fixes
* fix some smaller glitches (short argument names, compilation on small devices, argument help)
* fix revision in gh build for update check
* fix for include instruction without subdirectory
* add timeout to network device connection

## Features
* add continuation to initial scan until succeeded as well as repetition to incomplete regular scan
* add restart of enhanced device state when connection was reset
* add KNX integration via KNXnet/IP multicast routing and optionally via knxd client


# 22.3 (2022-05-08)
## Bug Fixes
* fix potential race condition in connection handling
* fix ebusctl final read
* fix missing MQTT topic prefix with "--mqttint=..."
* fix weird SSL connect errors
* fix for /decode endpoint
* fix for Home Assistant MQTT discovery config to truncate long updatecheck string

## Features
* add timeout check to arbitration
* add allow using older libmosquitto version
* add "isreverse" to /datatype endpoint
* add high speed serial mode to enhanced protocol
* add support for flashing via network to ebuspicloader
* add allow using "--mqttvar=..." multiple times to ease overriding integration settings


# 22.2 (2022-02-27)
## Bug Fixes
* fix for reconnect in HTTPS client
* fix for potentially truncated float representation
* fix for unmatchable incoming MQTT topics
* fix for non-JSON MQTT payload format

## Features
* add "--cafile" and "--capath" options with support for insecure HTTPS connections
* add support for extra infos of current adapter 3 firmware
* add option to send message dump to a file
* add "--mqttjson=short" option for smaller message payload
* add negative filtering to MQTT integration
* add rewrite outdated config path with the new one


# 22.1 (2022-02-12)
## Bug Fixes
* fix smaller bugs related to cleanup
* add more device latency to unix build
* fix for debian package overwriting previous conf files
* fix for potentially truncated float representation
* fix for determining unique field names in a message

## Features
* added arbitration delay setting to ebuspicloader
* updated new location of config and update check web service
* remove ebusfeed from regular build
* add support for picking up environment variables as command line options
* add support for generic MQTT integration by allowing publish of message definition content
* add support for Home Assistant MQTT discovery feature
* add Alpine Linux APKBUILD (thanks to tim-devel)
* add QoS setting and adjustable global topic to MQTT
* add option to move dynamic circuit and name parts to MQTT payload allowing to push to e.g. Azure IoT hub
* add SSL support to HTTP client


# 21.3 (2021-11-07)

## Bug Fixes
* fix for escaping double quote in CSV format
* adjusted helper shell scripts and Munin plugin to newer netcat
* fix for weekday in BDA data type (for sending only)
* fix some compiler warnings
* fix non-unique message keys in HTTP JSON output with "full" query parameter
* fix for message after debian install
* fix for replacing already existing message definitions
* fix missing length in CSV dump for some data types
* fix some missing data type lengths in "grab decode" result
* fix for injecting several messages via command line args

## Features
* added DTM and BDZ data types
* added "-n" argument to "hex" and "direct" commands for automatically determining message length from input
* added level/pollprio/condition/field flags and field result type as well as list of types to HTTP JSON output
* added message dump from commandline in JSON format
* added support for newer MQTT broker versions
* added some PIC calibration data to "ebuspicloader" verbose output
* added support for upcoming adapter 3 firmware enhancements
* added config override path
* added support for adding message definition, retrieving data types and raw messages, and decode data types from raw values to HTTP port
* added "--mqttverbose" option
* added verbose option to "info" command

## Breaking Changes
* remove support for Debian 8 Jessie in docker


# 21.2 (2021-02-08)

## Bug Fixes
* fix for UDP device connection issue
* fix maxage check in HTTP/JSON port

## Features
* changed docker image to multi-architecture including Raspberry Pi, reduced image size
* added trailing wildcard to "ebuspicloader" port
* added i386 and arm64 architectures to docker image
* added more startup logging
* added colon as additional separator for "--log" option


# 21.1 (2021-01-10)

## Bug Fixes
* fix for publishing several MQTT updates at once
* optimized keep alive option for net devices
* fix for duplicate entry "minarbitrationmicros" in HTTP GET
* fix for extra send retry
* fix for newer compiler versions
* fix for potential illegal string usages
* fix for named net device not being resolvable during startup

## Features
* added Raspberry Pi docker image
* added support for Cygwin build
* added option to use "\*" as trailing wildcard for circuit and name in MQTT /list topic
* added "--mqttinsecure" option
* updated to newest version of enhanced protocol
* added adapter 3 PIC tool "ebuspicloader" for uploading new firmware and configuring fix IP address


# 3.4 (2019-10-27)

## Bug Fixes
* fix for always enabled "--mqttchanges" option
* fix for dynamically adjusted poll priority
* fix for enhanced escape chars
* fix for too frequent logging on MQTT broker communication error
* fix for unexpected "different version available" message during update check
* fix for detecting subsequent fields with less than 8 bits not fitting into 1 byte
* fix for compilation and running on FreeBSD and MacOS with low latency setting for FTDI device (thanks to samm-git)
* fix for switching to daemon mode when log file was not opened
* fix for checking required arguments of "write" command with "-h"
* fix for potential MQTT reconnect issue after lost connection

## Features
* added option to set poll priority with MQTT get topic
* added "direct" command for listening to all valid messages from the bus
* added MQTT /list topic for retrieval of all known messages
* added support for init scripts on non-LSB distributions (thanks to andr2000)
* added support for logging to syslog instead of file (thanks to samm-git)
* added adjustable verbosity and option to include unknown messages to "listen" command


# 3.3 (2018-12-26)

## Bug Fixes
* fix for missing MQTT subscription after broker reconnect
* fix for answering to first scan only in answer mode
* fix dont add transfer latency to receive timeout when acting as SYN generator
* fix for bit combinations during write to SymbolString
* fix for MQTT handling after broker disconnect
* fix for NaN in JSON
* fix for deadlock in libmosquitto

## Features
* wait for being online before starting and automatically restart after 30 seconds
* added "--mqttchanges" option to only publish changed messages and changed to publish all messages by default
* added "--mqttclientid" to set own client ID instead of using the default
* added support for single quotes to all commands
* added "--mqttlog" and "--mqttversion" options

## Breaking Changes
* added support for enhanced network protocol mode for recent [ebusd-esp firmware](https://github.com/john30/ebusd-esp/) that allows the arbitration to be done directly by the Wemos


# 3.2 (2018-05-10)

## Breaking Changes
* changed default configuration file location to config web service at ebusd.eu

## Bug Fixes
* corrected tag name set by make_debian
* corrected MQTT /get topic on field level
* corrected weird IP address logging
* corrected logrotate script

## Features
* added support for retrieving configuration files from config web service
* changed docker image to be smaller size and fixed missing library dependencies
* added automatic reconnect to MQTT broker
* changed logging for messages from "updated" to "received" and "sent" depending on who initiated the request and added message direction/scan/poll/update info
* added support for serving .csv files and new argument maxage to HTTP/JSON port
* added timeout argument and error result code to ebusctl
* added "-def" option to "read" and "write" commands and "define" command to test message defintions and add new definitions during runtime and disabled all by default (use "--enabledefine" command line option).
* added "encode" and "decode" commands for testing field definitions
* added option to ignore failed host name resolution during initialization of MQTT
* added logging when device became invalid and close it on error


# 3.1 (2017-12-26)

## Bug Fixes
* corrected wrong defaults directory in Debian Jessie build
* corrected dump of chained messages
* corrected missing default MQTT topic
* corrected dump of value list and constant fields
* fix for input string vanishing on certain compiler versions in "write" command
* fix for potential endless waits
* corrected initial dumping and raw data logging
* corrected address check with "-s" or "-d" argument in "read" and "write" commands
* fixed timeout for update check
* corrected wrong initial scan load message
* corrected "read" command with field name and MQTT output by field when master and slave part both carry fields

## Features
* added helper script for reading all Vaillant registers for a single slave via "hex" command
* check all message definitions independent of any condition when checking/dumping configuration
* added option to disable automatic update check
* added scan config mode to start log entry
* added measurement and logging of min/max send-receive latency and include values in "info" command and JSON output
* drop initial potential garbage for UDP/TCP devices
* better support for cygwin builds
* added measurement of arbitration delay
* continue trying to get slave ID in scan config mode in case of communication errors


# 3.0 (2017-08-29)

## Breaking Changes
* switched to C++11 compiler
* separated access level from circuit name
* introduced access control list and user authentication for access to certain messages
* added automatic check for updates (ebusd and configuration)
* use CSV header line for determining columns and picking multi-language columns by language preference
* a circuit name is now required for all message configurations
* raw logging allows logging of messages or each sent/received byte defaulting to messages
* added systemd unit script

## Bug Fixes
* corrected numeric condition formatting
* corrected reporting of CSV error position
* corrected last update time of write messages
* close log file on SIGHUP for better logrotate support
* only allow a single scan at the same time
* check allowed value range for base types during decoding
* ignore first seconds of data when calculating symbols per second
* exclude messages without name
* fix for potentially zero resolution
* fix for ebusd not answering scan request from another participant
* corrected missing update notification on master message part
* corrected grouping of JSON output by circuit
* corrected address conflict detection when in answer mode
* fixed potential memory leaks and misused iterator
* corrected duplicates when using "--dumpconfig"
* corrected unclean shutdown
* also use transfer latency for SYN generator
* fix for timeout message when decoding scan result failed
* corrected flushing in dump and raw files
* corrected unique keys in JSON port
* fix for potential invalid access during configuration reload

## Features
* added support for MQTT handling via libmosquitto (will be compiled in when library is available)
* allow empty ID in filename for circuit and suffix extraction
* use scan ID as fallback for default circuit name
* added U3N/U3R/S3N/S3R data types
* added another log facility "other"
* added support for using cmake in addition to autoconf
* added Docker support
* allow invalid SW and HW fields and remove all but alpha-numeric chars and underscore from ident when looking for scan config file
* added "auth" command and user/access information to "info" command output
* added user and secret arguments to HTTP/JSON port and added options to retrieve message definition and raw messages
* use ACL in "read"/"write"/"find"/"scan" commands
* added -a and -l options to "find" command
* added possibility to define different log level per area on command line and with "log" command
* added decode option to "grab" command presenting decoding hints for unknown messages
* added option to use different source address QQ to "read"/"write"/"hex" commands
* enhanced scan for individual slave
* wait for broadcast scan answers before doing individual scans
* enhanced SymbolString to be aware of master/slave and get rid of CRC (instead calculate while sending/receiving)
* allow TTQ/TTH types to use less than 8 bits
* added support for optional user-defined columns to config files
* added circuit-level attributes to config files for use in JSON
* added -N option to "read" command
* added "--inject" option to inject remaining arguments as already seen messages
* use scans initiated by other participants and allow "--readonly" with "--scanconfig[=none]"
* set the serial device to low latency mode to fix huge latency found on recent kernel versions


# 2.4 (2016-12-17)

## Bug Fixes
* fixed removed last byte in "hex" command answers
* corrected checking duplicates of chained messages
* fixed reading beyond message bounds
* corrected output precision with reciprocal divisor
* corrected caching of master-master messages
* corrected default dump file name to "/tmp/ebusd_dump.bin"

## Features
* extended default definition in CSV to allow message name and comment prefix/suffix
* added automatic reconnect of device if signal loss is persistent and extended "info" result with number of reconnects
* extended "grab" command to allow selection of all or only unknown messages in grab result
* added error log entry when ebusd address conflicts with another participant
* extended BTI/HTI/BTM types to allow replacement value
* added condition name to logging of "!load" instructions and "info" result
* added "--lograwdatafile" and "--lograwdatasize" options logging received/sent bytes to a dedicated text file
* added TTQ base type
* added support for constant value fields


# 2.3 (2016-11-06)

## Bug Fixes
* synchronously request a message if needed for loading "*.inc" files
* corrected derivation for TEM_P type
* allow chained messages to be polled
* removed CRC from slave answer in decode

## Features
* no longer poll scan messages since those are expected not to change
* added more message counts to "info" result
* added uih circuit with bar chart containing yields to HTML interface


# 2.2 (2016-10-16)

## Breaking Changes
* completely reworked base data types to allow user-defined types
* added first version of TEM specific data type
* allow inline rename of template reference
* removed "stop" command for enhanced security
* use broadcast ID messages for identification and automatic configuration file selection

## Bug Fixes
* corrected extra separator in CSV style dump
* corrected BCD representation in JSON
* corrected serial close()
* fix for storing own prepared master data
* no longer show messages that did not receive data in "find" command
* check address argument for validity in "scan" command
* only use cached data if no input is necessary in "read" command
* fix for poll "continue" errors
* fix for checking command line arguments
* fix for DAY data type
* corrected checking of inline conditions
* escape special characters in string data types for JSON
* corrected dumping of value lists

## Features
* allow running multiple ebusd instances by configuration file (/etc/default/ebusd on debian)
* set keepalive option on network device
* added hex option to "find" command
* added optional initial active scan address to "--scanconfig" option that allows initiating a single destination address scan, a full scan, or sending a broadcast ident message (this is now the default)
* added MIN datatype
* avoid output of unprintable characters in string data types
* split verbosity of "read" and "find" commands into 3 levels
* added "indexed" parameter for JSON
* allow non-exact values for truncated time types


# 2.1 (2016-05-05)

## Breaking Changes
* added "hex" command for sending arbitrary hex data, disabled it by default (use "--enablehex" command line option), and limit "write -h" command to known messages only.  
  This increases security by avoiding unintended sending of arbitrary messages.
* changed ebusd default address to 0x31 in order to avoid address conflicts with popular devices on the bus
* added "!load" instruction for CSV configuration files allowing conditional loading of single other CSV file
* added "!include" instruction for CSV configuration files in order to include other files
* added support for UDP connected devices

## Bug fixes
* require "-c" in "write" command
* corrected duplicate messages check with condition
* corrected maximum values for BCD and HCD types
* corrected weekday calculation (for smaller systems mainly)
* corrected determination of field name uniqueness
* corrected JSON read of passive messages

## Features
* allow CSV to contain empty lines (no field filled in)
* added shorter HCD and BCD data types
* added data type NTS (null terminated string)
* added EXP and EXR data types (exponential)
* added option for changing PID file
* allow using newlines within quoted fields in CSV
* added support for string based conditions and on-the-fly condition definition
* enhanced HTTP user interface
* increased default receive timeout to 25ms
* extract default circuit name from CSV file name
* automatically start grabbing all messages
* add circuit+message name of known messages to grab result
* added buffer for network devices and flush potentially buffered input when connecting
* added option for setting transfer latency and use default 10 ms for network device


# 2.0 (2016-01-06)

## Breaking Changes
* automatic configuration file selection by querying device identification ("--scanconfig").  
  Previous configuration files are still usable, but only without the "--scanconfig" command line parameter to ebusd (unless the files are renamed).  
  This is now enabled by default in the init.d (or systemd) scripts to work with ebusd-2.x.x configuration files.
* support for chained messages with fields covering more than one message ID

## Bug fixes
* avoid multiple identical derived messages
* return "empty" for queries without result (e.g. grab result)
* fix for stopping main loop in rare cases
* fix for extracting default circuit name from CSV file name
* fix for using pselect
* fix for finishing active request when own master address reception timed out
* fix for some memory issues
* fix for closing serial device that is no tty
* fix for dumping message definition
* fix for cache invalidation
* fixes for answer mode

## Features
* respond to broadcast "write" command with "done broadcast"
* prepared for full file check with overlapping names and message keys
* added replacement value for date/time types
* extended "info" command with seen addresses, scan state, and loaded CSV file
* improved CSV file check
* insert index suffix extracted from CSV file name when applying defaults (format "ZZ.CCCCC[.index].csv")
* added support for MACH architecture (Mac OS)
* use empty condition messagename for referencing scan message
* allow read and write message definitions having the same ID
* add hint to decoding problems in "read" and "write" if answer was retrieved successfully
* added script for converting "grab result" to CSV
* exclusively lock serial device to prevent simultaneous access by another process
* extended "-i" parameter of "find" command to accept further ID parts
* include decode problems instead of returning invalid JSON
* extended allowed message ID length and max STR and HEX length
* extended "grab" command with "all" option for grabbing all messages instead of only unknown
* allow float values being used for int types
* added big endian data type variants (UIR, SIR, FLR, ULR, SLR)
* use numeric value as fallback for value lists with unknown value association
* increased verbosity during scan
* increased default bus acquisition retries from 2 to 3
* use named objects for JSON fields instead of array with fallback to numbered
* exclude conditions from "find -f" command
* let ebusd answer to scan request (if started with "--answer")
* add special length '*' for consuming remaining input for some string types (IGN, STR, HEX)

## Changed files
https://github.com/john30/ebusd/compare/v1.3.0...v2.0


# 1.3.0 (2015-10-24)

## Breaking Changes
* started with a new git repository for working on 2.0 version (previous repository was renamed to ebusd1)
* added support for conditional message definitions based on other message values

## Bug fixes
* fix for numeric parsing of empty string
* allow HTTP port query string keys without value
* fix for thread cleanup
* update last message update time when actively sending it
* trim CSV lines and fields
* corrected derivation of field name, comment and unit in templates
* check invalid divisor/values for string and value list based types
* fix for overriding destination address in "read" command
* fix for cached master data

## Features
* new "read" option "-n" for retrieving name/value pairs in numeric form
* new "find" option "-e" for exactly matching name and optional circuit (ignoring case)
* new "find" option "-F" for listing messages in CSV format with selected columns only
* added numeric, verbose, and required options to JSON and use "null" for unset or replacement value
* allow static ".json" files being served by HTTP port
* allow passing raw value when writing name/value pairs
* enhanced static HTML user interface to dynamic
* added possibility to use a different name for referenced field template
* added data type HCD (for Ochsner)
* added base type TTH (truncated time with 30 minutes resolution)
* added base type VTM (reverse HTM)
* added log entry for scan completion
* automatically invalidate cached data of messages with same name+circuit (ignoring level)
* added "info" command
* added circuit and name to verbose "read" output
* added option to pass additional input data to "read" command
* added messages without dedicated destination and cached data decoding error to "find" result
* new "write" option "-d" for overriding destination address
* allow CSV file name to define default destination address and circuit name (format "ZZ.CCCCC.csv") and if present, concat default circuit name and security suffix (circuit name in CSV starting with "#")

## Changed files
https://github.com/john30/ebusd/compare/v1.2.0...v1.3.0


# 1.2.0 (2015-05-25)

## Bug fixes
* corrected missing newline in ebusctl
* avoid updating last message change time when only the querying master was modified
* notify running requests on device error

## Features
* new command line option "--readonly" for read-only access to the bus
* added support for retrieving data as JSON and additional files via optional HTTP port
* added first version of static HTML user interface (to be extended to a dynamic one later)
* new "read" option "-h" for sending hex read messages
* new "read" option "-p PRIO" for setting the poll priority of a message
* update cache on hex read or write

## Changed files
https://github.com/john30/ebusd/compare/v1.1.0...v1.2.0


# 1.1.0 (2015-03-28)

## Bug fixes
* return passive messages returned in "read" regardless of their age
* corrected divisor for chains of derived number types
* corrected master number calculation (no influence on any behaviour)
* fixed signed char warning on some compilers
* corrected minimum lock count according to spec.
* differentiate between valid empty result and not found field name
* fixed scanning for messages in subdirectories for certain file systems (thanks to joltcoke)
* allow mixing references to base types and templates in message definition
* renamed "class" to "circuit" in commands and message definition
* fixed reading cached values
* extended max allowed data length to 25 (spec says 16)

## Features
* new command line option "--dumpconfig" for dumping message configurations
* new "find" command option "-f" for retrieving message configurations in CSV format
* new "find" command option "-i PB" to filter messages on primary command byte
* extended "read" command "FIELD" argument with optional ".N" for retrieving the N''th field with that name
* new "write" command option "-c" for compatibility with "read" and "find"
* automatically detect number of masters on the bus and add to "state" command
* support reciprocal divisor
* cache symbols instead of formatted strings. this allows retrieval of individual fields and verbose read from cache
* removed valid CRCs from log and hex "write"
* shortened manufacturer names for "scan"
* allow specifying multiple destination addresses in message definition and defaults
* added Arch Linux PKGBUILD scripts (thanks to cogano)
* new "read" command option "-d ZZ" for overriding destination address (e.g. for manual scan)
* allow message definitions without any field
* added broadcast ident message (requests all masters to send their identification) and added read ident for manual scan
* added support for AUTO-SYN generation (experimental!)
* added "grab" command for collecting and reporting seen unknown messages

## Changed files
https://github.com/john30/ebusd/compare/v1.0.0...v1.1.0


# 1.0.0 (2015-02-18)

## Breaking Changes
This is the first version of the completely reworked ebusd since October 2014.

## Bug fixes
A lot of problems were fixed, such as memory leaks and segmentation faults.

## Features
The daemon is now fully aware of the eBUS protocol and future versions will also support addressing a running daemon as answering master/slave.
The main new feature is a completely rewritten configuration file engine, which allows the use of templates and defaults and thus simplifies the configuration files a lot.
On the client side, a lot of commands have been added, such as "listen" (automatically send changed values listened to or polled), "find", and "state".

## Changed files
https://github.com/john30/ebusd/commits/master

Thanks to Roland Jax and other authors for all their work in previous versions!<|MERGE_RESOLUTION|>--- conflicted
+++ resolved
@@ -18,11 +18,8 @@
 
 ## Breaking Changes
 * change default config path to https://ebus.github.io/ serving files generated from new TypeSpec message definition sources
-<<<<<<< HEAD
+* change validation of identifiers to no longer accept unusual characters
 * change default device connection to be resolved automatically via mDNS
-=======
-* change validation of identifiers to no longer accept unusual characters
->>>>>>> 492418b2
 
 
 # 23.3 (2023-12-26)
